--- conflicted
+++ resolved
@@ -186,12 +186,6 @@
         if pct_cpu > 0:
             self.mine()
             delay = (time.time() - ts) * (100. / pct_cpu - 1)
-<<<<<<< HEAD
-            if delay < 0:
-                log_warn('delay %r<0!?', delay)
-                delay = 1
-=======
->>>>>>> 2d5277b1
             assert delay >= 0
             time.sleep(min(delay, 1.))
         else:
@@ -240,17 +234,12 @@
             self.synchronizer.received_blocks(peer, transient_blocks)
 
             for t_block in transient_blocks:  # oldest to newest
-<<<<<<< HEAD
-                log_debug('Deserializing %r', t_block)
-                # log_debug(t_block.rlpdata.encode('hex'))
-=======
                 logger.debug('Checking PoW %r', t_block)
                 if not blocks.check_header_pow(t_block.header_args):
                     logger.debug('Invalid PoW %r', t_block)
                     continue
                 logger.debug('Deserializing %r', t_block)
                 # logger.debug(t_block.rlpdata.encode('hex'))
->>>>>>> 2d5277b1
                 try:
                     block = blocks.Block.deserialize(t_block.rlpdata)
                 except processblock.InvalidTransaction as e:
@@ -502,11 +491,7 @@
 
 @receiver(signals.new_block_received)
 def new_block_received_handler(sender, block, peer, **kwargs):
-<<<<<<< HEAD
     log_debug("recv new remote block: %r", block.number)
-=======
-    logger.debug("recv new block: %r cb:%s", block, block.coinbase)
->>>>>>> 2d5277b1
     chain_manager.receive_chain([block], peer)
 
 
