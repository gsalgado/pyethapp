--- conflicted
+++ resolved
@@ -16,16 +16,11 @@
 from devp2p.discovery import NodeDiscovery
 from devp2p.peermanager import PeerManager
 from devp2p.service import BaseService
-<<<<<<< HEAD
 from ethereum import casper_utils
 from ethereum import config as eth_config
 from ethereum.block import Block
 from ethereum.utils import decode_hex
-=======
-from ethereum import blocks
-from ethereum.blocks import Block
 from ethereum.snapshot import create_snapshot, load_snapshot as _load_snapshot
->>>>>>> fcda6201
 from gevent.event import Event
 
 import config as app_config
