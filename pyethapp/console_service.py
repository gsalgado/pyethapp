"""
Essential parts borrowed from https://github.com/ipython/ipython/pull/1654
"""
import cStringIO
import errno
import os
import select
import signal
import sys
import time
from logging import StreamHandler, Formatter

import gevent
from gevent.event import Event
import IPython
import IPython.core.shellapp
from IPython.lib.inputhook import inputhook_manager, stdin_ready
from devp2p.service import BaseService
from ethereum.exceptions import InvalidTransaction
from ethereum.slogging import getLogger
from ethereum.messages import apply_transaction
from ethereum.state import State
from ethereum.transactions import Transaction
from ethereum.utils import denoms, normalize_address

from pyethapp.utils import bcolors as bc
from pyethapp.rpc_client import ABIContract

log = getLogger(__name__)  # pylint: disable=invalid-name

ENTER_CONSOLE_TIMEOUT = 3
GUI_GEVENT = 'gevent'


def inputhook_gevent():
    while not stdin_ready():
        gevent.sleep(0.05)
    return 0


@inputhook_manager.register('gevent')
class GeventInputHook(object):

    def __init__(self, manager):
        self.manager = manager

    def enable(self, app=None):
        """Enable event loop integration with gevent.
        Parameters
        ----------
        app : ignored
            Ignored, it's only a placeholder to keep the call signature of all
            gui activation methods consistent, which simplifies the logic of
            supporting magics.
        Notes
        -----
        This methods sets the PyOS_InputHook for gevent, which allows
        gevent greenlets to run in the background while interactively using
        IPython.
        """
        self.manager.set_inputhook(inputhook_gevent)
        self._current_gui = GUI_GEVENT
        return app

    def disable(self):
        """Disable event loop integration with gevent.
        This merely sets PyOS_InputHook to NULL.
        """
        self.manager.clear_inputhook()


# ipython needs to accept "--gui gevent" option
IPython.core.shellapp.InteractiveShellApp.gui.values += ('gevent',)


class SigINTHandler(object):

    def __init__(self, event):
        self.event = event
        self.installed = None
        self.installed_force = None
        self.install_handler()

    def install_handler(self):
        if self.installed_force:
            self.installed_force.cancel()
            self.installed_force = None
        self.installed = gevent.signal(signal.SIGINT, self.handle_int)

    def install_handler_force(self):
        if self.installed:
            self.installed.cancel()
            self.installed = None
        self.installed_force = gevent.signal(signal.SIGINT, self.handle_force)

    def handle_int(self):
        self.install_handler_force()

        gevent.spawn(self._confirm_enter_console)

    def handle_force(self):
        """
        User pressed ^C a second time. Send SIGTERM to ourself.
        """
        os.kill(os.getpid(), signal.SIGTERM)

    def _confirm_enter_console(self):
        start = time.time()
        sys.stdout.write("\n")
        enter_console = False
        while time.time() - start < ENTER_CONSOLE_TIMEOUT:
            sys.stdout.write(
                "\r{}{}Hit [ENTER], to launch console; [Ctrl+C] again to quit! [{:1.0f}s]{}".format(
                    bc.OKGREEN, bc.BOLD, ENTER_CONSOLE_TIMEOUT - (time.time() - start),
                    bc.ENDC))
            sys.stdout.flush()
            try:
                r, _, _ = select.select([sys.stdin], [], [], .5)
            except select.error as ex:
                sys.stdout.write("\n")
                # "Interrupted sytem call" means the user pressed ^C again
                if ex.args[0] == errno.EINTR:
                    self.handle_force()
                    return
                else:
                    raise
            if r:
                sys.stdin.readline()
                enter_console = True
                break
        if enter_console:
            sys.stdout.write("\n")
            self.installed_force.cancel()
            self.event.set()
        else:
            sys.stdout.write(
                "\n{}{}No answer after {}s. Resuming.{}\n".format(
                    bc.WARNING, bc.BOLD, ENTER_CONSOLE_TIMEOUT, bc.ENDC))
            sys.stdout.flush()
            # Restore regular handler
            self.install_handler()


class Console(BaseService):

    """A service starting an interactive ipython session when receiving the
    SIGSTP signal (e.g. via keyboard shortcut CTRL-Z).
    """

    name = 'console'

    def __init__(self, app):
        super(Console, self).__init__(app)
        self.interrupt = Event()
        self.console_locals = {}
        if app.start_console:
            self.start()
            self.interrupt.set()
        else:
            SigINTHandler(self.interrupt)

    def _stop_app(self):
        try:
            self.app.stop()
        except gevent.GreenletExit:
            pass

    def start(self):
        super(Console, self).start()

        class Eth(object):

            """
            convenience object to interact with the live chain
            """

            def __init__(this, app):
                this.app = app
                this.services = app.services
                this.stop = app.stop
                this.chainservice = app.services.chain
                this.chain = this.chainservice.chain
                this.coinbase = app.services.accounts.coinbase

            @property
            def pending(this):
                return this.chainservice.head_candidate

            head_candidate = pending

            @property
            def latest(this):
                return this.chain.head

            def transact(this, to, value=0, data='', sender=None,
                         startgas=25000, gasprice=60 * denoms.shannon):
                sender = normalize_address(sender or this.coinbase)
                to = normalize_address(to, allow_blank=True)
<<<<<<< HEAD
                nonce = this.chain.state.get_nonce(sender)
=======
                state = State(this.head_candidate.state_root, this.chain.env)
                nonce = state.get_nonce(sender)
>>>>>>> 413bf92d
                tx = Transaction(nonce, gasprice, startgas, to, value, data)
                this.app.services.accounts.sign_tx(sender, tx)
                assert tx.sender == sender
                this.chainservice.add_transaction(tx)
                return tx

            def call(this, to, value=0, data='', sender=None,
                     startgas=25000, gasprice=60 * denoms.shannon):
                sender = normalize_address(sender or this.coinbase)
                to = normalize_address(to, allow_blank=True)
                block = this.head_candidate
                state_root_before = block.state_root
                assert block.prevhash == this.chain.head_hash
                # rebuild block state before finalization
                test_state = this.chain.mk_poststate_of_blockhash(block.prevhash)
                for tx in block.transactions:
                    success, _ = apply_transaction(test_state, tx)
                    assert success

                # apply transaction
                nonce = test_state.get_nonce(sender)
                tx = Transaction(nonce, gasprice, startgas, to, value, data)
                tx.sender = sender

                try:
                    success, output = apply_transaction(test_state, tx)
                except InvalidTransaction:
                    success = False

                assert block.state_root == state_root_before

                if success:
                    return output
                else:
                    return False

            def find_transaction(this, tx):
                try:
                    t, blk, idx = this.chain.get_transaction(tx.hash)
                except:
                    return {}
                return dict(tx=t, block=blk, index=idx)

            def new_contract(this, abi, address, sender=None):
                return ABIContract(sender or this.coinbase, abi, address, this.call, this.transact)

            def block_from_rlp(this, rlp_data):
                from eth_protocol import TransientBlock
                import rlp
                l = rlp.decode_lazy(rlp_data)
                return TransientBlock.init_from_rlp(l).to_block()

        try:
            from ethereum._solidity import solc_wrapper
        except ImportError:
            solc_wrapper = None
            pass

        try:
            import serpent
        except ImportError:
            serpent = None
            pass

        self.console_locals = dict(eth=Eth(self.app), solidity=solc_wrapper, serpent=serpent,
                                   denoms=denoms, true=True, false=False, Eth=Eth)

        for k, v in self.app.script_globals.items():
            self.console_locals[k] = v

    def _run(self):
        self.interrupt.wait()
        print('\n' * 2)
        print("Entering Console" + bc.OKGREEN)
        print("Tip:" + bc.OKBLUE)
        print("\tuse `{}lastlog(n){}` to see n lines of log-output. [default 10] ".format(
            bc.HEADER, bc.OKBLUE))
        print("\tuse `{}lasterr(n){}` to see n lines of stderr.".format(bc.HEADER, bc.OKBLUE))
        print("\tuse `{}help(eth){}` for help on accessing the live chain.".format(
            bc.HEADER, bc.OKBLUE))
        print("\n" + bc.ENDC)

        # runmultiple hack in place?
        if hasattr(self.console_locals['eth'].app, 'apps'):
            print('\n' * 2 + bc.OKGREEN)
            print("Hint:" + bc.OKBLUE)
            print('\tOther nodes are accessible from {}`eth.app.apps`{}').format(
                bc.HEADER, bc.OKBLUE)
            print('\tThey where automatically assigned to:')
            print("\t`{}eth1{}`".format(
                bc.HEADER, bc.OKBLUE))
            if len(self.console_locals['eth'].app.apps) > 3:
                print("\t {}...{}".format(
                    bc.HEADER, bc.OKBLUE))
            print("\t`{}eth{}{}`".format(
                bc.HEADER, len(self.console_locals['eth'].app.apps) - 1, bc.OKBLUE))
            print("\n" + bc.ENDC)

            # automatically assign different nodes to 'eth1.', 'eth2.'' , ....
            Eth = self.console_locals['Eth']
            for x in range(1, len(self.console_locals['eth'].app.apps)):
                self.console_locals['eth' + str(x)] = Eth(self.console_locals['eth'].app.apps[x])

        # Remove handlers that log to stderr
        root = getLogger()
        for handler in root.handlers[:]:
            if isinstance(handler, StreamHandler) and handler.stream == sys.stderr:
                root.removeHandler(handler)

        stream = cStringIO.StringIO()
        handler = StreamHandler(stream=stream)
        handler.formatter = Formatter("%(levelname)s:%(name)s %(message)s")
        root.addHandler(handler)

        def lastlog(n=10, prefix=None, level=None):
            """Print the last `n` log lines to stdout.
            Use `prefix='p2p'` to filter for a specific logger.
            Use `level=INFO` to filter for a specific level.

            Level- and prefix-filtering are applied before tailing the log.
            """
            lines = (stream.getvalue().strip().split('\n') or [])
            if prefix:
                lines = filter(lambda line: line.split(':')[1].startswith(prefix), lines)
            if level:
                lines = filter(lambda line: line.split(':')[0] == level, lines)
            for line in lines[-n:]:
                print(line)

        self.console_locals['lastlog'] = lastlog

        err = cStringIO.StringIO()
        sys.stderr = err

        def lasterr(n=1):
            """Print the last `n` entries of stderr to stdout.
            """
            for line in (err.getvalue().strip().split('\n') or [])[-n:]:
                print(line)

        self.console_locals['lasterr'] = lasterr

        IPython.start_ipython(argv=['--gui', 'gevent'], user_ns=self.console_locals)
        self.interrupt.clear()

        sys.exit(0)<|MERGE_RESOLUTION|>--- conflicted
+++ resolved
@@ -196,12 +196,8 @@
                          startgas=25000, gasprice=60 * denoms.shannon):
                 sender = normalize_address(sender or this.coinbase)
                 to = normalize_address(to, allow_blank=True)
-<<<<<<< HEAD
-                nonce = this.chain.state.get_nonce(sender)
-=======
                 state = State(this.head_candidate.state_root, this.chain.env)
                 nonce = state.get_nonce(sender)
->>>>>>> 413bf92d
                 tx = Transaction(nonce, gasprice, startgas, to, value, data)
                 this.app.services.accounts.sign_tx(sender, tx)
                 assert tx.sender == sender
